--- conflicted
+++ resolved
@@ -54,11 +54,7 @@
 	// Required by glog
 	flag.Parse()
 
-<<<<<<< HEAD
-	paths = environment.MustGetKrewPathsFromEnvs(os.Environ())
-=======
 	paths = environment.MustGetKrewPaths()
->>>>>>> 22d6a0de
 	if err := ensureDirs(paths.Base, paths.Download, paths.Install, paths.Bin); err != nil {
 		glog.Fatal(err)
 	}
