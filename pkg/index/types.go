// Copyright © 2018 Google Inc.
//
// Licensed under the Apache License, Version 2.0 (the "License");
// you may not use this file except in compliance with the License.
// You may obtain a copy of the License at
//
//      http://www.apache.org/licenses/LICENSE-2.0
//
// Unless required by applicable law or agreed to in writing, software
// distributed under the License is distributed on an "AS IS" BASIS,
// WITHOUT WARRANTIES OR CONDITIONS OF ANY KIND, either express or implied.
// See the License for the specific language governing permissions and
// limitations under the License.

package index

import (
	metav1 "k8s.io/apimachinery/pkg/apis/meta/v1"
)

// Plugin is a top-level type.
// TODO(lbb): Add deepcopy code generation.
type Plugin struct {
	metav1.TypeMeta   `json:",inline"`
	metav1.ObjectMeta `json:"metadata,omitempty"`

	Spec PluginSpec `json:"spec"`
}

// PluginSpec TODO(lbb)
type PluginSpec struct {
	Version          string `json:"version,omitempty"`
	ShortDescription string `json:"shortDescription,omitempty"`
	Description      string `json:"description,omitempty"`
	Caveats          string `json:"caveats,omitempty"`

	Platforms []Platform `json:"platforms,omitempty"`
}

// Platform TODO(lbb)
type Platform struct {
	Head   string `json:"head,omitempty"`
	URI    string `json:"uri,omitempty"`
	Sha256 string `json:"sha256,omitempty"`

	Selector *metav1.LabelSelector `json:"selector,omitempty"`
	Files    []FileOperation       `json:"files"`

<<<<<<< HEAD
	// Bin specifies the path to an executable (kubernetes 1.12).
=======
	// Bin specifies the path to the plugin executable.
>>>>>>> 22d6a0de
	// The path is relative to the root of the installation folder.
	// The binary will be linked after all FileOperations are executed.
	Bin string `json:"bin"`
}

// FileOperation TODO(lbb)
type FileOperation struct {
	From string `json:"from,omitempty"`
	To   string `json:"to,omitempty"`
}

// PluginList TODO(lbb)
type PluginList struct {
	metav1.TypeMeta `json:",inline"`
	metav1.ListMeta `json:"metadata,omitempty"`

	Items []Plugin `json:"items"`
}<|MERGE_RESOLUTION|>--- conflicted
+++ resolved
@@ -46,11 +46,7 @@
 	Selector *metav1.LabelSelector `json:"selector,omitempty"`
 	Files    []FileOperation       `json:"files"`
 
-<<<<<<< HEAD
-	// Bin specifies the path to an executable (kubernetes 1.12).
-=======
 	// Bin specifies the path to the plugin executable.
->>>>>>> 22d6a0de
 	// The path is relative to the root of the installation folder.
 	// The binary will be linked after all FileOperations are executed.
 	Bin string `json:"bin"`
