// Copyright © 2018 Google Inc.
//
// Licensed under the Apache License, Version 2.0 (the "License");
// you may not use this file except in compliance with the License.
// You may obtain a copy of the License at
//
//      http://www.apache.org/licenses/LICENSE-2.0
//
// Unless required by applicable law or agreed to in writing, software
// distributed under the License is distributed on an "AS IS" BASIS,
// WITHOUT WARRANTIES OR CONDITIONS OF ANY KIND, either express or implied.
// See the License for the specific language governing permissions and
// limitations under the License.

package download

import (
	"archive/tar"
	"archive/zip"
	"bytes"
	"compress/gzip"
	"io"
	"io/ioutil"
	"net/http"
	"os"
	"path"
	"path/filepath"

	"github.com/golang/glog"
	"github.com/pkg/errors"
)

// download gets a file from the internet in memory and writes it content
// to a Verifier.
func download(url string, verifier Verifier, fetcher Fetcher) (io.ReaderAt, int64, error) {
	glog.V(2).Infof("Fetching %q", url)
	body, err := fetcher.Get(url)
	if err != nil {
		return nil, 0, errors.Wrapf(err, "could not download %q", url)
	}
	defer body.Close()

	glog.V(3).Infof("Reading download data into memory")
	data, err := ioutil.ReadAll(io.TeeReader(body, verifier))
	if err != nil {
		return nil, 0, errors.Wrap(err, "could not read download content")
	}
	glog.V(2).Infof("Read %d bytes of download data into memory", len(data))

	return bytes.NewReader(data), int64(len(data)), verifier.Verify()
}

// extractZIP extracts a zip file into the target directory.
func extractZIP(targetDir string, read io.ReaderAt, size int64) error {
	glog.V(4).Infof("Extracting download zip to %q", targetDir)
	zipReader, err := zip.NewReader(read, size)
	if err != nil {
		return err
	}

	for _, f := range zipReader.File {
		path := filepath.Join(targetDir, filepath.FromSlash(f.Name))
		if f.FileInfo().IsDir() {
			os.MkdirAll(path, f.Mode())
			continue
		}

		src, err := f.Open()
		if err != nil {
			return errors.Wrap(err, "could not open inflating zip file")
		}

		dst, err := os.OpenFile(path, os.O_CREATE|os.O_WRONLY|os.O_TRUNC, f.Mode())
		if err != nil {
			return errors.Wrap(err, "can't create file in zip destination dir")
		}

		if _, err := io.Copy(dst, src); err != nil {
			return errors.Wrap(err, "can't copy content to zip destination file")
		}

		// Cleanup the open fd. Don't use defer in case of many files.
		// Don't be blocking
		src.Close()
		dst.Close()
	}

	return nil
}

// extractTARGZ extracts a gzipped tar file into the target directory.
func extractTARGZ(targetDir string, at io.ReaderAt, size int64) error {
	glog.V(4).Infof("tar: extracting to %q", targetDir)
	in := io.NewSectionReader(at, 0, size)

	gzr, err := gzip.NewReader(in)
	if err != nil {
		return errors.Wrap(err, "failed to create gzip reader")
	}
	defer gzr.Close()

	tr := tar.NewReader(gzr)
	for {
		hdr, err := tr.Next()
		if err == io.EOF {
			break
		}
		if err != nil {
			return errors.Wrap(err, "tar extraction error")
		}
		glog.V(4).Infof("tar: processing %q (type=%d, mode=%s)", hdr.Name, hdr.Typeflag, os.FileMode(hdr.Mode))
		// see https://golang.org/cl/78355 for handling pax_global_header
		if hdr.Name == "pax_global_header" {
			glog.V(4).Infof("tar: skipping pax_global_header file")
			continue
		}

		path := filepath.Join(targetDir, filepath.FromSlash(hdr.Name))
		switch hdr.Typeflag {
		case tar.TypeDir:
			if err := os.MkdirAll(path, os.FileMode(hdr.Mode)); err != nil {
				return errors.Wrap(err, "failed to create directory from tar")
			}
		case tar.TypeReg:
			dir := filepath.Dir(path)
			glog.V(4).Infof("tar: ensuring parent dirs exist for regular file, dir=%s", dir)
			if err := os.MkdirAll(dir, 0755); err != nil {
				return errors.Wrap(err, "failed to create directory for tar")
			}
			f, err := os.OpenFile(path, os.O_CREATE|os.O_WRONLY, os.FileMode(hdr.Mode))
			if err != nil {
				return errors.Wrapf(err, "failed to create file %q", path)
			}
			if _, err := io.Copy(f, tr); err != nil {
				return errors.Wrapf(err, "failed to copy %q from tar into file", hdr.Name)
			}
		default:
			return errors.Errorf("unable to handle file type %d for %q in tar", hdr.Typeflag, hdr.Name)
		}
		glog.V(4).Infof("tar: processed %q", hdr.Name)
	}
	glog.V(4).Infof("tar extraction to %s complete", targetDir)
	return nil
}

<<<<<<< HEAD
// GetWithSha256 downloads a zip, verifies it and extracts it to the dir.
func GetWithSha256(uri, dir, sha string, fetcher Fetcher) error {
	name := path.Base(uri)
	body, size, err := download(uri, newSha256Verifier(sha), fetcher)
	if err != nil {
		return err
	}
	return extractArchive(name, dir, body, size)
}

// GetInsecure downloads a zip and extracts it to the dir.
func GetInsecure(uri, dir string, fetcher Fetcher) error {
	name := path.Base(uri)
	body, size, err := download(uri, newTrueVerifier(), fetcher)
	if err != nil {
		return err
	}
	return extractArchive(name, dir, body, size)
}

func extractContentType(at io.ReaderAt) (string, error) {
	buf := make([]byte, 512)
	n, err := at.ReadAt(buf, 0)
	if err != nil && err != io.EOF {
		return "", errors.Wrap(err, "failed to read first 512 bytes")
	}
	if n < 512 {
		glog.V(5).Infof("Did only read %d of 512 bytes to determine the file type", n)
	}
	return http.DetectContentType(buf[:n]), nil
}

type extractor func(targetDir string, read io.ReaderAt, size int64) error

var defaultExtractors = map[string]extractor{
	"application/zip":      extractZIP,
	"application/tar+gzip": extractTARGZ,
	"application/x-gzip":   extractTARGZ,
}

func extractArchive(filename, dst string, at io.ReaderAt, size int64) error {
	// TODO: Keep the filename for later direct download

=======
func extractArchive(filename, dst string, r io.ReaderAt, size int64) error {
>>>>>>> c7927abd
	// TODO(ahmetb) This package is not architected well, this method should not
	// be receiving this many args. Primary problem is at GetInsecure and
	// GetWithSha256 methods that embed extraction in them, which is orthogonal.

	// TODO(ahmetb) write tests with this by mocking extractZIP function into a
	// zipExtractor variable and check its execution.
	t, err := extractContentType(at)
	if err != nil {
		return errors.Wrap(err, "failed to determine content type")
	}
	glog.V(4).Infof("detected %q file type", t)
	exf, ok := defaultExtractors[t]
	if !ok {
		return errors.Errorf("cannot infer a supported archive type mime: (%s)", t)
	}
<<<<<<< HEAD
	return errors.Wrap(exf(dst, at, size), "failed to extract file")

=======
	return errors.Errorf("cannot infer a supported archive type from filename in the url (%q)", filename)
}

// Downloader is responsible for fetching, verifying and extracting a binary.
type Downloader struct {
	verifier Verifier
	fetcher  Fetcher
}

// NewDownloader builds a new Downloader.
func NewDownloader(v Verifier, f Fetcher) Downloader {
	return Downloader{
		verifier: v,
		fetcher:  f,
	}
}

// Get pulls the uri and verifies it. On success, the download gets extracted
// into dst.
func (d Downloader) Get(uri, dst string) error {
	body, size, err := download(uri, d.verifier, d.fetcher)
	if err != nil {
		return errors.Wrapf(err, "failed to get the uri %q", uri)
	}
	return extractArchive(path.Base(uri), dst, body, size)
>>>>>>> c7927abd
}<|MERGE_RESOLUTION|>--- conflicted
+++ resolved
@@ -143,27 +143,6 @@
 	return nil
 }
 
-<<<<<<< HEAD
-// GetWithSha256 downloads a zip, verifies it and extracts it to the dir.
-func GetWithSha256(uri, dir, sha string, fetcher Fetcher) error {
-	name := path.Base(uri)
-	body, size, err := download(uri, newSha256Verifier(sha), fetcher)
-	if err != nil {
-		return err
-	}
-	return extractArchive(name, dir, body, size)
-}
-
-// GetInsecure downloads a zip and extracts it to the dir.
-func GetInsecure(uri, dir string, fetcher Fetcher) error {
-	name := path.Base(uri)
-	body, size, err := download(uri, newTrueVerifier(), fetcher)
-	if err != nil {
-		return err
-	}
-	return extractArchive(name, dir, body, size)
-}
-
 func extractContentType(at io.ReaderAt) (string, error) {
 	buf := make([]byte, 512)
 	n, err := at.ReadAt(buf, 0)
@@ -186,10 +165,6 @@
 
 func extractArchive(filename, dst string, at io.ReaderAt, size int64) error {
 	// TODO: Keep the filename for later direct download
-
-=======
-func extractArchive(filename, dst string, r io.ReaderAt, size int64) error {
->>>>>>> c7927abd
 	// TODO(ahmetb) This package is not architected well, this method should not
 	// be receiving this many args. Primary problem is at GetInsecure and
 	// GetWithSha256 methods that embed extraction in them, which is orthogonal.
@@ -205,11 +180,8 @@
 	if !ok {
 		return errors.Errorf("cannot infer a supported archive type mime: (%s)", t)
 	}
-<<<<<<< HEAD
 	return errors.Wrap(exf(dst, at, size), "failed to extract file")
 
-=======
-	return errors.Errorf("cannot infer a supported archive type from filename in the url (%q)", filename)
 }
 
 // Downloader is responsible for fetching, verifying and extracting a binary.
@@ -234,5 +206,4 @@
 		return errors.Wrapf(err, "failed to get the uri %q", uri)
 	}
 	return extractArchive(path.Base(uri), dst, body, size)
->>>>>>> c7927abd
 }