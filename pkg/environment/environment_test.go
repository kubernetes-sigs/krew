// Copyright © 2018 Google Inc.
//
// Licensed under the Apache License, Version 2.0 (the "License");
// you may not use this file except in compliance with the License.
// You may obtain a copy of the License at
//
//      http://www.apache.org/licenses/LICENSE-2.0
//
// Unless required by applicable law or agreed to in writing, software
// distributed under the License is distributed on an "AS IS" BASIS,
// WITHOUT WARRANTIES OR CONDITIONS OF ANY KIND, either express or implied.
// See the License for the specific language governing permissions and
// limitations under the License.

package environment

import (
	"path/filepath"
	"reflect"
	"testing"
)

func Test_parseEnvs(t *testing.T) {
	type args struct {
		environ []string
	}
	tests := []struct {
		name string
		args args
		want map[string]string
	}{
		{
			name: "normalParseEnvs",
			args: args{
				environ: []string{"TERM=A", "CC=en"},
			},
			want: map[string]string{
				"TERM": "A",
				"CC":   "en",
			},
		}, {
			name: "normalParseEnvs",
			args: args{
				environ: []string{"TERM="},
			},
			want: map[string]string{
				"TERM": "",
			},
		}, {
			name: "normalParseEnvs",
			args: args{
				environ: []string{"FOO=A=B"},
			},
			want: map[string]string{
				"FOO": "A=B",
			},
		},
	}
	for _, tt := range tests {
		t.Run(tt.name, func(t *testing.T) {
			if got := parseEnvs(tt.args.environ); !reflect.DeepEqual(got, tt.want) {
				t.Errorf("parseEnvs() = %v, want %v", got, tt.want)
			}
		})
	}
}

<<<<<<< HEAD
func Test_getKubectlPluginsPath(t *testing.T) {
	type args struct {
		envs []string
	}
	tests := []struct {
		name string
		args args
		want string
	}{
		{
			name: "default path",
			args: args{
				envs: []string{"HOME=~"},
			},
			want: filepath.Join(homedir.HomeDir(), ".kube", "plugins"),
		},
	}

	for _, tt := range tests {
		t.Run(tt.name, func(t *testing.T) {
			if got := getKubectlPluginsPath(tt.args.envs); got != tt.want {
				t.Errorf("getKubectlPluginsPath() = %v, want %v", got, tt.want)
			}
		})
	}
}

=======
>>>>>>> 22d6a0de
func TestIsPlugin(t *testing.T) {
	type args struct {
		environ []string
	}
	tests := []struct {
		name string
		args args
		want bool
	}{
		{
			name: "is plugin",
			args: args{
				environ: []string{"KUBECTL_PLUGINS_DESCRIPTOR_NAME=abc"},
			},
			want: true,
		},
		{
			name: "is set empty plugin name",
			args: args{
				environ: []string{"KUBECTL_PLUGINS_DESCRIPTOR_NAME="},
			},
			want: true,
		},
		{
			name: "isnt plugin",
			args: args{
				environ: []string{"XXXXXXXX=abc"},
			},
			want: false,
		},
	}
	for _, tt := range tests {
		t.Run(tt.name, func(t *testing.T) {
			if got := IsPlugin(tt.args.environ); got != tt.want {
				t.Errorf("IsPlugin() = %v, want %v", got, tt.want)
			}
		})
	}
}

func TestGetExecutedVersion(t *testing.T) {
	type args struct {
		paths   KrewPaths
		cmdArgs []string
	}
	tests := []struct {
		name    string
		args    args
		want    string
		inPath  bool
		wantErr bool
	}{
		{
			name: "is in krew path",
			args: args{
				paths: KrewPaths{
					Base:     filepath.FromSlash("/plugins/"),
					Index:    filepath.FromSlash("/plugins/index"),
					Install:  filepath.FromSlash("/plugins/store"),
					Download: filepath.FromSlash("/plugins/download"),
				},
				cmdArgs: []string{filepath.FromSlash("/plugins/store/krew/deadbeef/krew.exe")},
			},
			want:    "deadbeef",
			inPath:  true,
			wantErr: false,
		},
		{
			name: "is not in krew path",
			args: args{
				paths: KrewPaths{
					Base:     filepath.FromSlash("/plugins/"),
					Index:    filepath.FromSlash("/plugins/index"),
					Install:  filepath.FromSlash("/plugins/store"),
					Download: filepath.FromSlash("/plugins/download"),
				},
				cmdArgs: []string{filepath.FromSlash("/plugins/store/NOTKREW/deadbeef/krew.exe")},
			},
			want:    "",
			inPath:  false,
			wantErr: false,
		},
		{
			name: "is in longer kreR path",
			args: args{
				paths: KrewPaths{
					Base:     filepath.FromSlash("/plugins/"),
					Index:    filepath.FromSlash("/plugins/index"),
					Install:  filepath.FromSlash("/plugins/store"),
					Download: filepath.FromSlash("/plugins/download"),
				},
				cmdArgs: []string{filepath.FromSlash("/plugins/store/krew/deadbeef/foo/krew.exe")},
			},
			want:    "deadbeef",
			inPath:  true,
			wantErr: false,
		},
		{
			name: "is in smaller krew path",
			args: args{
				paths: KrewPaths{
					Base:     filepath.FromSlash("/plugins/"),
					Index:    filepath.FromSlash("/plugins/index"),
					Install:  filepath.FromSlash("/plugins/store"),
					Download: filepath.FromSlash("/plugins/download"),
				},
				cmdArgs: []string{filepath.FromSlash("/krew.exe")},
			},
			want:    "",
			inPath:  false,
			wantErr: false,
		},
	}
	for _, tt := range tests {
		t.Run(tt.name, func(t *testing.T) {
			got, got1, err := GetExecutedVersion(tt.args.paths, tt.args.cmdArgs)
			if (err != nil) != tt.wantErr {
				t.Errorf("GetExecutedVersion() error = %v, wantErr %v", err, tt.wantErr)
				return
			}
			if got != tt.want {
				t.Errorf("GetExecutedVersion() got = %v, want %v", got, tt.want)
			}
			if got1 != tt.inPath {
				t.Errorf("GetExecutedVersion() got1 = %v, want %v", got1, tt.inPath)
			}
		})
	}
}<|MERGE_RESOLUTION|>--- conflicted
+++ resolved
@@ -65,36 +65,6 @@
 	}
 }
 
-<<<<<<< HEAD
-func Test_getKubectlPluginsPath(t *testing.T) {
-	type args struct {
-		envs []string
-	}
-	tests := []struct {
-		name string
-		args args
-		want string
-	}{
-		{
-			name: "default path",
-			args: args{
-				envs: []string{"HOME=~"},
-			},
-			want: filepath.Join(homedir.HomeDir(), ".kube", "plugins"),
-		},
-	}
-
-	for _, tt := range tests {
-		t.Run(tt.name, func(t *testing.T) {
-			if got := getKubectlPluginsPath(tt.args.envs); got != tt.want {
-				t.Errorf("getKubectlPluginsPath() = %v, want %v", got, tt.want)
-			}
-		})
-	}
-}
-
-=======
->>>>>>> 22d6a0de
 func TestIsPlugin(t *testing.T) {
 	type args struct {
 		environ []string
