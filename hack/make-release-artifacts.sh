--- conflicted
+++ resolved
@@ -25,19 +25,13 @@
     exit 1
 fi
 
-<<<<<<< HEAD
-krew_archive="krew.zip"
-echo >&2 "Creating ${krew_archive} archive."
-zip -X -q -j --verbose out/krew.zip ${bin_dir}/*
-=======
 krew_tar_archive="krew.tar.gz"
 krew_zip_archive="krew.zip"
 
 echo >&2 "Creating ${krew_tar_archive} archive."
-tar czvf "out/${krew_tar_archive}" "${bin_dir}"
+pushd "${bin_dir}"; tar czvf "${SCRIPTDIR}/../out/${krew_tar_archive}" ./*; popd
 echo >&2 "Creating ${krew_zip_archive} archive."
-zip -X -q -r --verbose "out/${krew_zip_archive}" "${bin_dir}"
->>>>>>> 92071752
+zip -X -q -j --verbose "out/${krew_zip_archive}" ${bin_dir}/*
 
 checksum_cmd="shasum -a 256"
 if hash sha256sum 2>/dev/null; then
