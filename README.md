--- conflicted
+++ resolved
@@ -78,11 +78,7 @@
 To publish your plugin on krew, you need to make the releases available for
 download, and contribute a plugin descriptor file to krew-index repository.
 
-<<<<<<< HEAD
-Read the [Plugin Developer Guide](./docs/DEVELOPER_GUIDE.md) for details.	
-=======
 Read the [Plugin Developer Guide](./docs/DEVELOPER_GUIDE.md) for details.
->>>>>>> 8c8f0925
 
 # Additional Links
 
